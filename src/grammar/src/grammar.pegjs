{ var data = {}; } // Object to which header attributes will be assigned during parsing

// ABNF BASIC

CRLF    = "\r\n"
DIGIT   = [0-9]
ALPHA   = [a-zA-Z]
HEXDIG  = [0-9a-fA-F]
WSP     = SP / HTAB
OCTET   = [\u0000-\u00FF]
DQUOTE  = ["]
SP      = " "
HTAB    = "\t"


// BASIC RULES

alphanum    = [a-zA-Z0-9]
reserved    = ";" / "/" / "?" / ":" / "@" / "&" / "=" / "+" / "$" / ","
unreserved  = alphanum / mark
mark        = "-" / "_" / "." / "!" / "~" / "*" / "'" / "(" / ")"
escaped     = "%" HEXDIG HEXDIG

/* RFC3261 25: A recipient MAY replace any linear white space with a single SP
 * before interpreting the field value or forwarding the message downstream
 */
LWS = ( WSP* CRLF )? WSP+ {return " "; }

SWS = LWS?

HCOLON  = ( SP / HTAB )* ":" SWS {return ':'; }

TEXT_UTF8_TRIM  = TEXT_UTF8char+ ( LWS* TEXT_UTF8char)* {
                    return input.substring(pos, offset); }

TEXT_UTF8char   = [\x21-\x7E] / UTF8_NONASCII

UTF8_NONASCII   = [\u0080-\uFFFF]

UTF8_CONT       = [\x80-\xBF]

LHEX            = DIGIT / [\x61-\x66]

token           = (alphanum / "-" / "." / "!" / "%" / "*"
                  / "_" / "+" / "`" / "'" / "~" )+ {
                  return input.substring(pos, offset); }

token_nodot     = ( alphanum / "-"  / "!" / "%" / "*"
                  / "_" / "+" / "`" / "'" / "~" )+ {
                  return input.substring(pos, offset); }

separators      = "(" / ")" / "<" / ">" / "@" / "," / ";" / ":" / "\\"
                  / DQUOTE / "/" / "[" / "]" / "?" / "=" / "{" / "}"
                  / SP / HTAB

word            = (alphanum / "-" / "." / "!" / "%" / "*" /
                  "_" / "+" / "`" / "'" / "~" /
                  "(" / ")" / "<" / ">" /
                  ":" / "\\" / DQUOTE /
                  "/" / "[" / "]" / "?" /
                  "{" / "}" )+ {
                  return input.substring(pos, offset); }

STAR        = SWS "*" SWS   {return "*"; }
SLASH       = SWS "/" SWS   {return "/"; }
EQUAL       = SWS "=" SWS   {return "="; }
LPAREN      = SWS "(" SWS   {return "("; }
RPAREN      = SWS ")" SWS   {return ")"; }
RAQUOT      = ">" SWS       {return ">"; }
LAQUOT      = SWS "<"       {return "<"; }
COMMA       = SWS "," SWS   {return ","; }
SEMI        = SWS ";" SWS   {return ";"; }
COLON       = SWS ":" SWS   {return ":"; }
LDQUOT      = SWS DQUOTE    {return "\""; }
RDQUOT      = DQUOTE SWS    {return "\""; }

comment     = LPAREN (ctext / quoted_pair / comment)* RPAREN

ctext       = [\x21-\x27] / [\x2A-\x5B] / [\x5D-\x7E] / UTF8_NONASCII / LWS

quoted_string = SWS DQUOTE ( qdtext / quoted_pair )* DQUOTE {
                  return input.substring(pos, offset); }

qdtext  = LWS / "\x21" / [\x23-\x5B] / [\x5D-\x7E] / UTF8_NONASCII

quoted_pair = "\\" ( [\x00-\x09] / [\x0B-\x0C] / [\x0E-\x7F] )


//=======================
// SIP URI
//=======================

SIP_URI_simple  = uri_scheme ":" userinfo ? hostport {
                    data.uri = new JsSIP.URI(data.scheme, data.user, data.host, data.port);
                    delete data.scheme;
                    delete data.user;
                    delete data.host;
                    delete data.host_type;
                    delete data.port;
                    delete data.uri_params;
                    if (startRule === 'SIP_URI_simple') { data = data.uri;};}

SIP_URI         = uri_scheme ":"  userinfo ? hostport uri_parameters headers ? {
                    data.uri = new JsSIP.URI(data.scheme, data.user, data.host, data.port, data.uri_params);
                    delete data.scheme;
                    delete data.user;
                    delete data.host;
                    delete data.host_type;
                    delete data.port;
                    delete data.uri_params;
                    if (startRule === 'SIP_URI') { data = data.uri;};}

uri_scheme      = uri_scheme:  "sip"i {
<<<<<<< HEAD
                    data.scheme = uri_scheme; }

userinfo        = user (":" password)? "@" {
                    data.user = input.substring(pos-1, offset); }
=======
                    data.scheme = uri_scheme.toLowerCase(); }

userinfo        = user (":" password)? "@" {
                    data.user = window.decodeURIComponent(input.substring(pos-1, offset));}
>>>>>>> 7b345bff

user            = ( unreserved / escaped / user_unreserved )+ {
                    data.user = window.decodeURIComponent(input.substring(pos, offset));}

user_unreserved = "&" / "=" / "+" / "$" / "," / ";" / "?" / "/"

password        = ( unreserved / escaped / "&" / "=" / "+" / "$" / "," )* {
                    data.password = input.substring(pos, offset); }

hostport        = host ( ":" port )?

host            = ( hostname / IPv4address / IPv6reference ) {
                    data.host = input.substring(pos, offset).toLowerCase(); }

hostname        = ( domainlabel "." )* toplabel  "." ? {
                  data.host_type = 'domain';
                  return input.substring(pos, offset); }

domainlabel     = domainlabel: ( [a-zA-Z0-9_-]+ )

toplabel        = toplabel: ( [a-zA-Z_-]+ )

IPv6reference   = "[" IPv6address "]" {
                    data.host_type = 'IPv6';
                    return input.substring(pos, offset); }

IPv6address     = ( h16 ":" h16 ":" h16 ":" h16 ":" h16 ":" h16 ":" ls32
                  / "::" h16 ":" h16 ":" h16 ":" h16 ":" h16 ":" ls32
                  / "::" h16 ":" h16 ":" h16 ":" h16 ":" ls32
                  / "::" h16 ":" h16 ":" h16 ":" ls32
                  / "::" h16 ":" h16 ":" ls32
                  / "::" h16 ":" ls32
                  / "::" ls32
                  / "::" h16
                  / h16 "::" h16 ":" h16 ":" h16 ":" h16 ":" ls32
                  / h16 (":" h16)? "::" h16 ":" h16 ":" h16 ":" ls32
                  / h16 (":" h16)? (":" h16)? "::" h16 ":" h16 ":" ls32
                  / h16 (":" h16)? (":" h16)? (":" h16)? "::" h16 ":" ls32
                  / h16 (":" h16)? (":" h16)? (":" h16)? (":" h16)? "::" ls32
                  / h16 (":" h16)? (":" h16)? (":" h16)? (":" h16)? (":" h16)? "::" h16
                  / h16 (":" h16)? (":" h16)? (":" h16)? (":" h16)? (":" h16)? (":" h16)? "::"
                  ) {
                  data.host_type = 'IPv6';
                  return input.substring(pos, offset); }


h16             = HEXDIG HEXDIG? HEXDIG? HEXDIG?

ls32            = ( h16 ":" h16 ) / IPv4address


IPv4address     = dec_octet "." dec_octet "." dec_octet "." dec_octet {
                    data.host_type = 'IPv4';
                    return input.substring(pos, offset); }

dec_octet       = "25" [\x30-\x35]          // 250-255
                / "2" [\x30-\x34] DIGIT     // 200-249
                / "1" DIGIT DIGIT           // 100-199
                / [\x31-\x39] DIGIT         // 10-99
                / DIGIT                     // 0-9

port            = port: (DIGIT ? DIGIT ? DIGIT ? DIGIT ? DIGIT ?) {
                    port = parseInt(port.join(""));
                    data.port = port;
                    return port; }

// URI PARAMETERS

uri_parameters    = ( ";" uri_parameter)*

uri_parameter     = transport_param / user_param / method_param
                    / ttl_param / maddr_param / lr_param / other_param

transport_param   = "transport="i transport: ( "udp"i / "tcp"i / "sctp"i
                    / "tls"i / other_transport) {
<<<<<<< HEAD
                      if(!data.params) data.params={};
                      data.params['transport'] = transport; }
=======
                      if(!data.uri_params) data.uri_params={};
                      data.uri_params['transport'] = transport.toLowerCase(); }
>>>>>>> 7b345bff

other_transport   = token

user_param        = "user="i user:( "phone"i / "ip"i / other_user) {
<<<<<<< HEAD
                      if(!data.params) data.params={};
                      data.params['user'] = user; }
=======
                      if(!data.uri_params) data.uri_params={};
                      data.uri_params['user'] = user.toLowerCase(); }
>>>>>>> 7b345bff

other_user        = token

method_param      = "method="i method: Method {
<<<<<<< HEAD
                      if(!data.params) data.params={};
                      data.params['method'] = method; }
=======
                      if(!data.uri_params) data.uri_params={};
                      data.uri_params['method'] = method.toLowerCase(); }
>>>>>>> 7b345bff

ttl_param         = "ttl="i ttl: ttl {
                      if(!data.params) data.params={};
                      data.params['ttl'] = ttl; }

maddr_param       = "maddr="i maddr: host {
<<<<<<< HEAD
                      if(!data.params) data.params={};
                      data.params['maddr'] = maddr; }

lr_param          = lr: "lr"i {
                      if(!data.params) data.params={};
                      data.params['lr'] = true; }
=======
                      if(!data.uri_params) data.uri_params={};
                      data.uri_params['maddr'] = maddr.toLowerCase(); }

lr_param          = lr: "lr"i {
                      if(!data.uri_params) data.uri_params={};
                      data.uri_params['lr'] = undefined; }
>>>>>>> 7b345bff

other_param       = param: pname value: ( "=" pvalue )? {
                      if(!data.uri_params) data.uri_params = {};
                      if (typeof value === 'undefined'){
                        value = undefined;
                      }
                      else {
                        value = value[1];
                      }
                      data.uri_params[param.toLowerCase()] = value && value.toLowerCase();}

pname             = pname: paramchar + {return pname.join(""); }

pvalue            = pvalue: paramchar + {return pvalue.join(""); }

paramchar         = param_unreserved / unreserved / escaped

param_unreserved  = "[" / "]" / "/" / ":" / "&" / "+" / "$"


// HEADERS

headers           = "?" header ( "&" header )*

header            = hname "=" hvalue

hname             = ( hnv_unreserved / unreserved / escaped )+

hvalue            = ( hnv_unreserved / unreserved / escaped )*

hnv_unreserved    = "[" / "]" / "/" / "?" / ":" / "+" / "$"


// FIRST LINE

Request_Response  = Status_Line / Request_Line


// REQUEST LINE

Request_Line      = Method SP Request_URI SP SIP_Version

Request_URI       = SIP_URI / absoluteURI

absoluteURI       = scheme ":" ( hier_part / opaque_part )

hier_part         = ( net_path / abs_path ) ( "?" query )?

net_path          = "//" authority  abs_path ?

abs_path          = "/" path_segments

opaque_part       = uric_no_slash uric *

uric              = reserved / unreserved / escaped

uric_no_slash     = unreserved / escaped / ";" / "?" / ":" / "@" / "&" / "="
                    / "+" / "$" / ","

path_segments     = segment ( "/" segment )*

segment           = pchar * ( ";" param )*

param             = pchar *

pchar             = unreserved / escaped /
                    ":" / "@" / "&" / "=" / "+" / "$" / ","

scheme            = ( ALPHA ( ALPHA / DIGIT / "+" / "-" / "." )* ){
                    data.scheme= input.substring(pos, offset); }

authority         = srvr / reg_name

srvr              = ( ( userinfo "@" )? hostport )?

reg_name          = ( unreserved / escaped / "$" / ","
                    / ";" / ":" / "@" / "&" / "=" / "+" )+

query             = uric *

SIP_Version       = "SIP"i "/" DIGIT + "." DIGIT + {
                    data.sip_version = input.substring(pos, offset); }

// SIP METHODS

INVITEm           = "\x49\x4E\x56\x49\x54\x45" // INVITE in caps

ACKm              = "\x41\x43\x4B" // ACK in caps

OPTIONSm          = "\x4F\x50\x54\x49\x4F\x4E\x53" // OPTIONS in caps

BYEm              = "\x42\x59\x45" // BYE in caps

CANCELm           = "\x43\x41\x4E\x43\x45\x4C" // CANCEL in caps

REGISTERm         = "\x52\x45\x47\x49\x53\x54\x45\x52" // REGISTER in caps

SUBSCRIBEm        = "\x53\x55\x42\x53\x43\x52\x49\x42\x45" // SUBSCRIBE in caps

NOTIFYm           = "\x4E\x4F\x54\x49\x46\x59" // NOTIFY in caps

Method            = ( INVITEm / ACKm / OPTIONSm / BYEm / CANCELm / REGISTERm
                    / SUBSCRIBEm / NOTIFYm / extension_method ){
                    data.method = input.substring(pos, offset); }

extension_method  = token


// STATUS LINE

Status_Line     = SIP_Version SP Status_Code SP Reason_Phrase

Status_Code     = status_code: extension_code {
                  data.status_code = parseInt(status_code.join("")); }

extension_code  = DIGIT DIGIT DIGIT

Reason_Phrase   = (reserved / unreserved / escaped
                  / UTF8_NONASCII / UTF8_CONT / SP / HTAB)* {
                  data.reason_phrase = input.substring(pos, offset); }


//=======================
// HEADERS
//=======================

// Allow-Events

Allow_Events = event_type (COMMA event_type)*


// CALL-ID

Call_ID  =  word ( "@" word )? {
              data = input.substring(pos, offset); }

// CONTACT

Contact             = ( STAR / (contact_param (COMMA contact_param)*) ) {
                        data = new JsSIP.NameAddrHeader(data.uri, data.display_name, data.params);}

contact_param       = (addr_spec / name_addr) (SEMI contact_params)*

name_addr           = ( display_name )? LAQUOT addr_spec RAQUOT

addr_spec           = SIP_URI / absoluteURI

addr_spec_simple    = SIP_URI_simple / absoluteURI

display_name        = display_name: (token ( LWS token )* / quoted_string) {
                        display_name = input.substring(pos, offset).trim();
                        if (display_name[0] === '\"') {
                          display_name = display_name.substring(1, display_name.length-1);
                        }
                        data.display_name = display_name; }
                        // The previous rule is corrected from RFC3261

contact_params      = c_p_q / c_p_expires / contact_extension

c_p_q               = "q"i EQUAL q: qvalue {
                        if(!data.params) data.params = {};
                        data.params['q'] = q; }

c_p_expires         = "expires"i EQUAL expires: delta_seconds {
                        if(!data.params) data.params = {};
                        data.params['expires'] = expires; }

contact_extension   = generic_param

delta_seconds       = delta_seconds: DIGIT+ {
                        return parseInt(delta_seconds.join("")); }

qvalue              = "0" ( "." DIGIT? DIGIT? DIGIT? )? {
                        return parseFloat(input.substring(pos, offset)); }

generic_param       = param: token  value: ( EQUAL gen_value )? {
                        if(!data.params) data.params = {};
                        if (typeof value === 'undefined'){
                          value = undefined;
                        }
                        else {
                          value = value[1];
                        }
<<<<<<< HEAD

                        data.params[param] = value;
                        }
=======
                        data.params[param.toLowerCase()] = value && value.toLowerCase();}
>>>>>>> 7b345bff

gen_value           = token / host / quoted_string


// CONTENT-DISPOSITION

Content_Disposition     = disp_type ( SEMI disp_param )*

disp_type               = "render"i / "session"i / "icon"i / "alert"i / disp_extension_token

disp_param              = handling_param / generic_param

handling_param          = "handling"i EQUAL ( "optional"i / "required"i / other_handling )

other_handling          = token

disp_extension_token    = token


// CONTENT-ENCODING

Content_Encoding    = content_coding (COMMA content_coding)*

content_coding      = token


// CONTENT-LENGTH

Content_Length      = length: (DIGIT +) {
                        data = parseInt(length.join('')); }

// CONTENT-TYPE

Content_Type        = media_type {
                        data = input.substring(pos, offset); }

media_type          = m_type SLASH m_subtype (SEMI m_parameter)*

m_type              = discrete_type / composite_type

discrete_type       = "text"i / "image"i / "audio"i / "video"i / "application"i
                    / extension_token

composite_type      = "message"i / "multipart"i / extension_token

extension_token     = ietf_token / x_token

ietf_token          = token

x_token             = "x-"i token

m_subtype           = extension_token / iana_token

iana_token          = token

m_parameter         = m_attribute EQUAL m_value

m_attribute         = token

m_value             = token / quoted_string


// CSEQ

CSeq          = CSeq_value LWS CSeq_method

CSeq_value    = cseq_value: DIGIT + {
                  data.value=parseInt(cseq_value.join("")); }

CSeq_method   = Method


// EXPIRES

Expires     = expires: delta_seconds {data = expires; }


Event             = event_type: event_type ( SEMI event_param )* {
                       data.event = event_type.join(''); }

event_type        = event_package ( "." event_template )*

event_package     = token_nodot

event_template    = token_nodot

event_param       = generic_param

// FROM

From        = ( addr_spec_simple / name_addr ) ( SEMI from_param )* {
                var tag = data.tag;
                data = new JsSIP.NameAddrHeader(data.uri, data.display_name, data.params);
                if (tag) {data.setParam('tag',tag)}}

from_param  = tag_param / generic_param

tag_param   = "tag"i EQUAL tag: token {data.tag = tag; }


//MAX-FORWARDS

Max_Forwards  = forwards: DIGIT+ {
                  data = parseInt(forwards.join("")); }


// MIN-EXPIRES

Min_Expires  = min_expires: delta_seconds {data = min_expires; }


// PROXY-AUTHENTICATE

Proxy_Authenticate  = proxy_authenticate: challenge

challenge           = ("Digest"i LWS digest_cln (COMMA digest_cln)*)
                      / other_challenge

other_challenge     = auth_scheme LWS auth_param (COMMA auth_param)*

auth_scheme         = token

auth_param          = auth_param_name EQUAL ( token / quoted_string )

auth_param_name     = token

digest_cln          = realm / domain / nonce / opaque / stale / algorithm
                      / qop_options / auth_param

realm               = "realm"i EQUAL realm_value

realm_value         = realm: quoted_string {data.realm = realm; }

domain              = "domain"i EQUAL LDQUOT URI ( SP+ URI )* RDQUOT

URI                 = absoluteURI / abs_path

nonce               = "nonce"i EQUAL nonce_value

nonce_value         = nonce: quoted_string {data.nonce=nonce; }

opaque              = "opaque"i EQUAL opaque: quoted_string {
                        data.opaque=opaque; }

stale               = "stale"i EQUAL stale: ( "true"i / "false"i ) {
                        data.stale=stale; }

algorithm           = "algorithm"i EQUAL algorithm: ( "MD5"i / "MD5-sess"i
                      / token ) {
                      data.algorithm=algorithm; }

qop_options         = "qop"i EQUAL LDQUOT qop: (qop_value
                      ("," qop_value)*) RDQUOT {
                      data.qop= input.substring(pos-1, offset+5); }

qop_value           = "auth-int"i / "auth"i / token


// PROXY-REQUIRE

Proxy_Require  = option_tag (COMMA option_tag)*

option_tag     = token


// RECORD-ROUTE

Record_Route  = rec_route (COMMA rec_route)*

rec_route     = name_addr ( SEMI rr_param )*

rr_param      = generic_param


// REQUIRE

Require       = option_tag (COMMA option_tag)*


// ROUTE

Route        = route_param (COMMA route_param)*

route_param  = name_addr ( SEMI rr_param )*


// SUBSCRIPTION-STATE

Subscription_State   = substate_value ( SEMI subexp_params )*

substate_value       = ( "active"i / "pending"i / "terminated"i
                       / extension_substate ) {
                        data.state = input.substring(pos, offset); }

extension_substate   = token

subexp_params        = ("reason"i EQUAL reason: event_reason_value) {
                        if (typeof reason !== 'undefined') data.reason = reason; }
                       / ("expires"i EQUAL expires: delta_seconds) {
                        if (typeof expires !== 'undefined') data.expires = expires; }
                       / ("retry_after"i EQUAL retry_after: delta_seconds) {
                        if (typeof retry_after !== 'undefined') data.retry_after = retry_after; }
                       / generic_param

event_reason_value   = "deactivated"i
                       / "probation"i
                       / "rejected"i
                       / "timeout"i
                       / "giveup"i
                       / "noresource"i
                       / "invariant"i
                       / event_reason_extension

event_reason_extension = token


// SUBJECT

Subject  = ( TEXT_UTF8_TRIM )?


// SUPPORTED

Supported  = ( option_tag (COMMA option_tag)* )?


// TO

To         = ( addr_spec_simple / name_addr ) ( SEMI to_param )* {
              var tag = data.tag;
              data = new JsSIP.NameAddrHeader(data.uri, data.display_name, data.params);
              if (tag) {data.setParam('tag',tag)}}

to_param   = tag_param / generic_param

// VIA

Via               = via_parm (COMMA via_parm)*

via_parm          = sent_protocol LWS sent_by ( SEMI via_params )*

via_params        = via_ttl / via_maddr / via_received / via_branch / response_port / via_extension

via_ttl           = "ttl"i EQUAL via_ttl_value: ttl {
                      data.ttl = via_ttl_value; }

via_maddr         = "maddr"i EQUAL via_maddr: host {
                      data.maddr = via_maddr; }

via_received      = "received"i EQUAL via_received: (IPv4address / IPv6address) {
                      data.received = via_received; }

via_branch        = "branch"i EQUAL via_branch: token {
                      data.branch = via_branch; }

response_port     = "rport"i (EQUAL response_port: (DIGIT*) )? {
                      if(typeof response_port !== 'undefined')
                        data.rport = response_port.join(""); }

via_extension     = generic_param

sent_protocol     = protocol_name SLASH protocol_version SLASH transport

protocol_name     = via_protocol: ( "SIP"i / token ) {
                      data.protocol = via_protocol; }

protocol_version  = token

transport         = via_transport: ("UDP"i / "TCP"i / "TLS"i / "SCTP"i / other_transport) {
                      data.transport = via_transport; }

sent_by           = via_host ( COLON via_port )?

via_host          = ( hostname / IPv4address / IPv6reference ) {
                      data.host = input.substring(pos, offset); }

via_port          = via_sent_by_port: (DIGIT ? DIGIT ? DIGIT ? DIGIT ? DIGIT ?) {
                      data.port = parseInt(via_sent_by_port.join("")); }

ttl               = ttl: (DIGIT DIGIT ? DIGIT ?) {
                      return parseInt(ttl.join("")); }


// WWW-AUTHENTICATE

WWW_Authenticate  = www_authenticate: challenge


// EXTENSION-HEADER

extension_header  = extension_header: header_name HCOLON header_value: header_value

header_name       = token

header_value      = (TEXT_UTF8char / UTF8_CONT / LWS)*

message_body      = OCTET*


// STUN URI (draft-nandakumar-rtcweb-stun-uri)

stun_URI          = stun_scheme ":" stun_host_port

stun_scheme       = scheme: ("stuns"i / "stun"i) {
                      data.scheme = scheme; }

stun_host_port    = stun_host ( ":" port )?

stun_host         = host: (reg_name / IPv4address / IPv6reference) {
                      data.host = host.join(''); }

reg_name          = ( stun_unreserved / escaped / sub_delims )*

stun_unreserved   = ALPHA / DIGIT / "-" / "." / "_" / "~"

sub_delims        = "!" / "$" / "&" / "'" / "(" / ")" / "*" / "+" / "," / ";" / "="


// TURN URI (draft-petithuguenin-behave-turn-uris)

turn_URI          = turn_scheme ":" stun_host_port ( "?transport=" transport )?

turn_scheme       = scheme: ("turns"i / "turn"i) {
                      data.scheme = scheme; }

turn_transport    = transport ("udp"i / "tcp"i / unreserved*) {
                      data.transport = transport; }


// Lazy uri

<<<<<<< HEAD
lazy_uri  = (uri_scheme ':')? user (':' password)? ('@' hostport)? uri_parameters {
=======
lazy_uri  = (uri_scheme ':')? user (':' password)? ('@' hostport)? {
>>>>>>> 7b345bff
            if (data.password) {
              data.user = data.user +':'+ data.password;
            }}<|MERGE_RESOLUTION|>--- conflicted
+++ resolved
@@ -111,17 +111,10 @@
                     if (startRule === 'SIP_URI') { data = data.uri;};}
 
 uri_scheme      = uri_scheme:  "sip"i {
-<<<<<<< HEAD
-                    data.scheme = uri_scheme; }
-
-userinfo        = user (":" password)? "@" {
-                    data.user = input.substring(pos-1, offset); }
-=======
                     data.scheme = uri_scheme.toLowerCase(); }
 
 userinfo        = user (":" password)? "@" {
                     data.user = window.decodeURIComponent(input.substring(pos-1, offset));}
->>>>>>> 7b345bff
 
 user            = ( unreserved / escaped / user_unreserved )+ {
                     data.user = window.decodeURIComponent(input.substring(pos, offset));}
@@ -197,56 +190,32 @@
 
 transport_param   = "transport="i transport: ( "udp"i / "tcp"i / "sctp"i
                     / "tls"i / other_transport) {
-<<<<<<< HEAD
-                      if(!data.params) data.params={};
-                      data.params['transport'] = transport; }
-=======
                       if(!data.uri_params) data.uri_params={};
                       data.uri_params['transport'] = transport.toLowerCase(); }
->>>>>>> 7b345bff
 
 other_transport   = token
 
 user_param        = "user="i user:( "phone"i / "ip"i / other_user) {
-<<<<<<< HEAD
-                      if(!data.params) data.params={};
-                      data.params['user'] = user; }
-=======
                       if(!data.uri_params) data.uri_params={};
                       data.uri_params['user'] = user.toLowerCase(); }
->>>>>>> 7b345bff
 
 other_user        = token
 
 method_param      = "method="i method: Method {
-<<<<<<< HEAD
-                      if(!data.params) data.params={};
-                      data.params['method'] = method; }
-=======
                       if(!data.uri_params) data.uri_params={};
                       data.uri_params['method'] = method.toLowerCase(); }
->>>>>>> 7b345bff
 
 ttl_param         = "ttl="i ttl: ttl {
                       if(!data.params) data.params={};
                       data.params['ttl'] = ttl; }
 
 maddr_param       = "maddr="i maddr: host {
-<<<<<<< HEAD
-                      if(!data.params) data.params={};
-                      data.params['maddr'] = maddr; }
-
-lr_param          = lr: "lr"i {
-                      if(!data.params) data.params={};
-                      data.params['lr'] = true; }
-=======
                       if(!data.uri_params) data.uri_params={};
                       data.uri_params['maddr'] = maddr.toLowerCase(); }
 
 lr_param          = lr: "lr"i {
                       if(!data.uri_params) data.uri_params={};
                       data.uri_params['lr'] = undefined; }
->>>>>>> 7b345bff
 
 other_param       = param: pname value: ( "=" pvalue )? {
                       if(!data.uri_params) data.uri_params = {};
@@ -430,13 +399,7 @@
                         else {
                           value = value[1];
                         }
-<<<<<<< HEAD
-
-                        data.params[param] = value;
-                        }
-=======
                         data.params[param.toLowerCase()] = value && value.toLowerCase();}
->>>>>>> 7b345bff
 
 gen_value           = token / host / quoted_string
 
@@ -768,11 +731,7 @@
 
 // Lazy uri
 
-<<<<<<< HEAD
-lazy_uri  = (uri_scheme ':')? user (':' password)? ('@' hostport)? uri_parameters {
-=======
 lazy_uri  = (uri_scheme ':')? user (':' password)? ('@' hostport)? {
->>>>>>> 7b345bff
             if (data.password) {
               data.user = data.user +':'+ data.password;
             }}